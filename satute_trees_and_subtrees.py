import re


def rescale_branch_lengths(tree, rescale_factor):
    """
    Rescales the branch lengths of a phylogenetic tree by a given factor.

    Args:
        tree (ete3.Tree): The input phylogenetic tree object.
        rescale_factor (float): Scaling factor for the branch lengths.

    Returns:
        ete3.Tree: The phylogenetic tree object with rescaled branch lengths.
    """
    # Iterate over tree nodes and rescale branch lengths
    for node in tree.traverse():
        if node.up:
            node.dist *= rescale_factor


def get_target_node(edge):
    return edge.split(",")[0].replace("(", "").strip()


def map_values_to_newick(newick, df):
    for index, row in df.iterrows():
        target_node = get_target_node(row["edge"])
        # Escape any special characters in target node for regex
        escaped_target_node = re.escape(target_node)
        # Adjusting the metadata as per the requirements
<<<<<<< HEAD
        meta_data = f"&delta={row['delta']},c_s={row['c_s']},p_value={row['p_value']},result_test={row['result_test']}"
=======
        meta_data = f"&delta={row['test_statistic']},p_value={row['p_value']},decision_corrected_test_tips={row['decision_corrected_test_tips']}, decision_corrected_test_branches={row['decision_corrected_test_branches']}, decision_test_tip2tip={row['decision_test_tip2tip']}"
>>>>>>> 3af4bf92
        # Use raw string notation for regex patterns
        pattern_with_brackets = re.compile(
            rf"({escaped_target_node}:\d+(\.\d+)?(e-?\d+)?)\[([^\]]+)\]"
        )
        pattern_without_brackets = re.compile(
            rf"({escaped_target_node}:\d+(\.\d+)?(e-?\d+)?)"
        )

        # If square brackets are present, append the metadata inside those brackets
        if pattern_with_brackets.search(newick):
            newick = pattern_with_brackets.sub(rf"\1[\4,{meta_data}]", newick)
        else:
            # If no square brackets, add them and insert the metadata
            newick = pattern_without_brackets.sub(rf"\1[{meta_data}]", newick)
    return newick<|MERGE_RESOLUTION|>--- conflicted
+++ resolved
@@ -28,11 +28,7 @@
         # Escape any special characters in target node for regex
         escaped_target_node = re.escape(target_node)
         # Adjusting the metadata as per the requirements
-<<<<<<< HEAD
-        meta_data = f"&delta={row['delta']},c_s={row['c_s']},p_value={row['p_value']},result_test={row['result_test']}"
-=======
         meta_data = f"&delta={row['test_statistic']},p_value={row['p_value']},decision_corrected_test_tips={row['decision_corrected_test_tips']}, decision_corrected_test_branches={row['decision_corrected_test_branches']}, decision_test_tip2tip={row['decision_test_tip2tip']}"
->>>>>>> 3af4bf92
         # Use raw string notation for regex patterns
         pattern_with_brackets = re.compile(
             rf"({escaped_target_node}:\d+(\.\d+)?(e-?\d+)?)\[([^\]]+)\]"
