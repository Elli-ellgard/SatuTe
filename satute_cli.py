--- conflicted
+++ resolved
@@ -280,8 +280,7 @@
                 "-m",
                 self.input_args.model,
                 "--redo",
-                "-blfix",
-                "--keep-ident",
+                "-blfix"
                 # "--tree-fix",
                 # "-n 0",
                 "-wspr",
@@ -336,7 +335,6 @@
             extra_arguments = bb_arguments + [
                 "-m",
                 self.input_args.model,
-                "--keep-ident",
                 "--redo",
                 "--keep-ident",
                 "--quiet",
@@ -370,7 +368,6 @@
             extra_arguments = bb_arguments + [
                 "-m",
                 self.input_args.model,
-                "--keep-ident",
                 "--quiet",
                 "--keep-ident",
             ]
@@ -407,15 +404,9 @@
             iqtree_args = [
                 "-m",
                 self.input_args.model,
-<<<<<<< HEAD
-                "--quiet",                
+                "--quiet",
                 "-blfix",
                 "--keep-ident",
-=======
-                "--quiet",
-                "--keep-ident",
-                "-blfix",
->>>>>>> 5bf7a831
                 # -blfix Fix branch lengths of user tree passed via -te
                 # --tree-fix,Fix -t tree (no tree search performed)
                 # "-n 0", Fix number of iterations to stop (default: OFF)
@@ -507,7 +498,6 @@
     def write_results_for_single_rate(self, results, to_be_tested_tree):
         """
         Writes the results for single rate to appropriate files.
-
         Args:
         - results (dict): Dictionary containing the results data.
         - to_be_tested_tree (Tree): The tree object containing the data to be written.
@@ -523,7 +513,7 @@
 
             results_data_frame = pd.DataFrame(results_set)
             # Writing the .csv file
-            results_data_frame.to_csv(f"{file_name_base}.csv")
+            results_data_frame.to_csv(f"{file_name_base}.csv", engine='python')
             # Writing the .csv file
             logger.info("Finished writing results to files")
             self.write_nexus_file(results_data_frame, to_be_tested_tree, file_name_base)
@@ -534,8 +524,11 @@
             newick_string = to_be_tested_tree.write(format=1, features=["apriori"])
             newick_string = map_values_to_newick(newick_string, results_data_frame)
             tree_file.write("#NEXUS")
+            tree_file.write("\n")
             tree_file.write("BEGIN TREES;")
+            tree_file.write("\n")
             tree_file.write(f"Tree tree1 = {newick_string}")
+            tree_file.write("\n")
             tree_file.write("END TREES;")
 
     def run(self):
