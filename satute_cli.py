#!/usr/bin/env python
import argparse
import subprocess
import os
import logging
from pathlib import Path
import pandas as pd
from ete3 import Tree
from satute_repository import (
    parse_rate_matrices_from_file_new,
    parse_state_frequencies_from_file,
    parse_substitution_model,
    parse_rate_from_model,
    parse_file_to_data_frame,
)
from satute_exception import InvalidDirectoryError, NoAlignmentFileError
from satute_util_new import spectral_decomposition
from satute_direction_based_saturation_test import (
    single_rate_analysis,
    multiple_rate_analysis,
)
from rate_matrix import RateMatrix
from satute_rate_categories_and_alignments import (
    read_alignment_file,
    split_msa_into_rate_categories_in_place,
)
from satute_rate_categories_and_alignments import parse_category_rates
from FileHandler import FileHandler, IqTreeHandler
from satute_trees_and_subtrees import map_values_to_newick

# Configure the logging settings (optional)
logging.basicConfig(
    level=logging.DEBUG, format="%(asctime)s - %(levelname)s - %(message)s"
)
logger = logging.getLogger(__name__)


class Satute:
    """Class representing Satute command-line tool for wrapping up functions of IQ-TREE."""

    def __init__(
        self,
        iqtree=None,
        input_dir=None,
        model=None,
        nr=None,
        output_prefix=None,
        ufboot=None,
        boot=None,
        image=False,

    ):
        # IQ-TREE related attributes
        self.iqtree = iqtree
        self.iqtree_tree_file = None
        self.iqtree_handler = None

        # Directories and paths
        self.input_dir = None
        self.tree = None
        self.msa = None
        self.site_probabilities_file = None
        self.active_directory = None

        # Model and testing parameters
        self.model = model
        self.nr = nr
        self.ufboot = ufboot
        self.boot = boot
        self.alpha = 0.05

        # Miscellaneous attributes
        self.output_prefix = output_prefix
        self.input_args = []
        self.input_args_dict = {}
        self.number_rates = 1

        # Command-line argument configurations
        self.arguments = self._initialize_arguments()

    def _initialize_arguments(self):
        """Returns a list of dictionaries representing the command-line arguments."""
        return [
            {
                "flag": "-dir",
                "help": (
                    "Path to an existing directory containing IQ-TREE output files. "
                    "Use this option when you've already run IQ-TREE and want to avoid rerunning it. "
                    "The directory should contain essential IQ-TREE output files including the `.iqtree` file, tree file(s), and possibly a `.siteprob` file."
                ),
                "default": self.input_dir,
                "metavar": "<directory_path>",
            },
            {
                "flag": "-tree",
                "help": (
                    "Path to the input tree file in Newick or Nexus format. "
                    "This tree will be used as the basis for the saturation analysis."
                ),
                "default": self.tree,
                "metavar": "<tree_file_path>",
            },
            {
                "flag": "-msa",
                "help": (
                    "Path to the Multiple Sequence Alignment (MSA) file you wish to analyze."
                    "The MSA can be in FASTA, NEXUS, PHYLIP, or TXT format."
                ),
                "default": self.msa,
                "metavar": "<msa_file_path>",
            },
            {
                "flag": "-iqtree",
                "help": (
                    "Specifies the path to the IQ-TREE executable. If IQ-TREE is installed system-wide, "
                    "just providing the executable name (`iqtree` or `iqtree2`) will suffice. "
                    "Otherwise, give the complete path."
                ),
                "default": self.iqtree,
                "metavar": "<iqtree_path>",
            },
            {
                "flag": "-model",
                "help": (
                    "Indicates the model of sequence evolution. Common models include `GTR`, `HKY`, etc. "
                    "You can also specify rate heterogeneity and other model extensions, like `+G4` for gamma-distributed rates."
                ),
                "type": str,
                "default": self.model,
                "metavar": "<evolution_model>",
            },
            {
                "flag": "-nr",
                "help": (
                    "Number of rate categories for the model. Relevant for models with gamma-distributed rate variations. "
                    "If the `-model` option includes rate variation (e.g., `+G4`), the `-nr` should match the number in the model."
                ),
                "type": int,
                "default": self.nr,
                "metavar": "<number_of_rates>",
            },
            {
                "flag": "-ufboot",
                "help": (
                    "Number of replicates for the ultrafast bootstrap analysis. Typically, a higher number like `1000` or `5000` is used. "
                    "Ultrafast bootstrap provides rapid approximations to traditional bootstrap values."
                ),
                "type": int,
                "default": self.ufboot,
                "metavar": "<number_of_replicates>",
            },
            {
                "flag": "-boot",
                "help": (
                    "Number of replicates for traditional bootstrap analysis. This also computes a Maximum Likelihood (ML) tree and a consensus tree. "
                    "Common values are `1000` or `5000`."
                ),
                "type": int,
                "default": self.boot,
                "metavar": "<number_of_replicates>",
            },
            {
                "flag": "-alpha",
                "help": (
                    "Significance level for the saturation test. A common threshold is `0.05`, indicating a 5% significance level. "
                    "Lower values make the test more stringent."
                ),
                "type": float,
                "default": self.alpha,
                "metavar": "<significance_level>",
            },
            {
                "flag": "-edge",
                "help": (
                    "Specify a branch or edge name to focus the analysis on. Useful when you want to check saturation on a specific branch."
                ),
                "type": str,
                "default": None,
                "metavar": "<edge_name>",
            },

            {
                "flag": "-image",
                "help": (
                    "Flag to enable the generation of images using the nodestyle.py script."
                ),
                "action": "store_true",  # Set this to True when the flag is provided
                "default": False,  # Default value is False when the flag is not provided
            },

            {
                "flag": "-midpoint",
                "help": "Flag to enable setting outgroup to the midpoint",
                "action": "store_true",  # Set this to True when the flag is provided
                "default": False,  # Default value is False when the flag is not provided
            },

            {
                "flag": "-cycle",
                "help": "creates image in cycle form",
                "action": "store_true",  # Set this to True when the flag is provided
                "default": False,  # Default value is False when the flag is not provided
            },

            {
                "flag": "-compact",
                "help": "makes image more compact",
                "action": "store_true",  # Set this to True when the flag is provided
                "default": False,  # Default value is False when the flag is not provided
            },

        ]

    def parse_input(self):
        """
        Parse command-line arguments.
        """
        parser = argparse.ArgumentParser(description="Satute")
        for argument in self.arguments:
            flag = argument["flag"]
            argument.pop("flag")
            parser.add_argument(flag, **argument)
        self.input_args = parser.parse_args()
        self.input_args_dict = vars(self.input_args)

    def check_input(self):
        """
        Check allowed option combinations.
        """
        if self.input_args.dir is not None:
            error_str = "The option -dir is for specifying a path to an existing directory containing IQ-TREE output files and cannot be run with the options msa, tree, model, nr, ufboot, boot."
            if self.input_args.msa is not None:
                logger.error(f"{error_str}")
                raise ValueError("Cannot run Satute with option -dir and -msa.")

            if self.input_args.tree is not None:
                logger.error(f"{error_str}")
                raise ValueError("Cannot run Satute with option -dir and -tree.")

            if self.input_args.model is not None:
                logger.error(f"{error_str}")
                raise ValueError("Cannot run Satute with option -dir and -model.")

            if self.input_args.nr is not None:
                logger.error(f"{error_str}")
                raise ValueError("Cannot run Satute with option -dir and -nr.")

            if self.input_args.ufboot is not None:
                logger.error(f"{error_str}")
                raise ValueError("Cannot run Satute with option -dir and -ufboot.")

            if self.input_args.boot is not None:
                logger.error(f"{error_str}")
                raise ValueError("Cannot run Satute with option -dir and -boot.")
        else:
            if self.input_args.msa is None:
                logger.error(
                    "Cannot run Satute without a given MSA file or a given directory path."
                )
                raise ValueError(
                    "Cannot run Satute without a given MSA file or a given directory path."
                )
            else:
                if self.input_args.tree is not None:
                    if self.input_args.model is None:
                        logger.error(
                            "Cannot run Satute with only a tree file and MSA file. The model must be specified."
                        )
                        raise ValueError(
                            "Cannot run Satute with only a tree file and MSA file. The model must be specified."
                        )
                    else:
                        if self.input_args.ufboot is not None:
                            logger.error(
                                "Cannot run the Satute modi msa+model+tree with otpion -ufboot."
                            )
                            raise ValueError(
                                "Cannot run the Satute modi msa+model+tree with otpion -ufboot."
                            )
                        if self.input_args.boot is not None:
                            logger.error(
                                "Cannot run the Satute modi msa+model+tree with otpion -boot."
                            )
                            raise ValueError(
                                "Cannot run the Satute modi msa+model+tree with otpion -boot."
                            )

    def run_iqtree_workflow(self, arguments_dict):
        if arguments_dict["option"] == "dir":
            logger.info(
                "IQ-TREE will not to be needed the analysis will be done on the already existing iqtree files."
            )
        else:
            # For the other options IQ-Tree is necessary. Therefore, test if IQ-TREE exists
            self.iqtree_handler.check_iqtree_path(self.input_args.iqtree)

        if arguments_dict["option"] == "dir + site_probabilities":
            logger.info("Running Satute with site probabilities")
            logger.info(
                "IQ-TREE will be needed for the site probabilities for the corresponding rate categories."
            )
            number_rates = self.handle_number_rates()

            iqtree_args = [
                "-m",
                self.input_args.model,
                "--redo",
                "--tree-fix",
                "-n 0",
                "-wspr",
                "--quiet",
            ]

            logger.info("Used IQ-TREE options:")
            logger.info(" ".join(arguments_dict["arguments"]))
            logger.info(" ".join(iqtree_args))

            self.iqtree_handler.run_iqtree_with_arguments(
                arguments_dict["arguments"], iqtree_args
            )

        elif arguments_dict["option"] == "msa":
            logger.info("Running IQ-TREE with constructed arguments")
            logger.info(
                "If no model is specified in input arguments, best-fit model will be extracted from log file."
            )
            logger.warning(
                "Please consider for the analysis that IQ-Tree will be running with default options."
            )
            logger.warning(
                "If specific options are required for the analysis, please run IQ-Tree separately."
            )

            extra_arguments = [
                "-m MF",
                "--quiet",
            ]

            logger.info("Used IQ-TREE options for Modelfinder run:")
            logger.info(" ".join(arguments_dict["arguments"]))
            logger.info(" ".join(extra_arguments))

            self.iqtree_handler.run_iqtree_with_arguments(
                arguments=arguments_dict["arguments"],
                extra_arguments=extra_arguments,
            ),

            # Update model in input arguments and re-construct arguments
            substitution_model = parse_substitution_model(
                f"{arguments_dict['msa_file']}.iqtree"
            )

            self.input_args.model = substitution_model
            number_rates = self.handle_number_rates()

            # Validate and append ufboot and boot parameters to extra_arguments
            bb_arguments = self.iqtree_handler.validate_and_append_boot_arguments(
                self.input_args.ufboot, self.input_args.boot
            )

            extra_arguments = bb_arguments + [
                "-m",
                self.input_args.model,
                "--redo",
                "--quiet",
            ]

            if number_rates > 1:
                extra_arguments = extra_arguments + ["-wspr"]

            logger.info("Used IQ-TREE options for final run:")
            logger.info(" ".join(arguments_dict["arguments"]))
            logger.info(" ".join(extra_arguments))

            self.iqtree_handler.run_iqtree_with_arguments(
                arguments=arguments_dict["arguments"], extra_arguments=extra_arguments
            )

        elif arguments_dict["option"] == "msa + model":
            logger.info("Running IQ-TREE with constructed arguments")
            logger.warning(
                "Please consider for the analysis that IQ-Tree will be running with default options."
            )
            logger.warning(
                "If specific options are required for the analysis, please run IQ-Tree separately."
            )

            number_rates = self.handle_number_rates()
            bb_arguments = self.iqtree_handler.validate_and_append_boot_arguments(
                self.input_args.ufboot, self.input_args.boot
            )

            extra_arguments = bb_arguments + [
                "-m",
                self.input_args.model,
                "--quiet",
            ]

            if number_rates > 1:
                extra_arguments = extra_arguments + ["-wspr"]

            logger.info("Used IQ-TREE options:")
            logger.info(" ".join(arguments_dict["arguments"]))
            logger.info(" ".join(extra_arguments))

            self.iqtree_handler.run_iqtree_with_arguments(
                arguments=arguments_dict["arguments"], extra_arguments=extra_arguments
            )

        # elif arguments_dict["option"] == "msa + tree":
        #     logger.error(
        #         "Cannot run Satute with only a tree file and MSA file. The model must be specified."
        #     )
        #     raise ValueError(
        #         "Cannot run Satute with only a tree file and MSA file. The model must be specified."
        #     )

        if arguments_dict["option"] == "msa + tree + model":
            logger.info("Running IQ-TREE with constructed arguments")
            logger.warning(
                "Please consider for the analysis that IQ-Tree will be running with default options."
            )
            logger.warning(
                "If specific options are required for the analysis, please run IQ-Tree separately."
            )
            number_rates = self.handle_number_rates()

            iqtree_args = [
                "-m",
                self.input_args.model,
                "--quiet",
                "--tree-fix",
                "-n 0",
            ]

            # Add the '-wspr' option if number_rates > 1
            if number_rates > 1:
                iqtree_args.append("-wspr")

            logger.info("Used IQ-TREE options:")
            logger.info(" ".join(arguments_dict["arguments"]))
            logger.info(" ".join(iqtree_args))

            # Call IQ-TREE with the constructed arguments
            self.iqtree_handler.run_iqtree_with_arguments(
                arguments_dict["arguments"], iqtree_args
            )

    def extract_tree(self):
        """
        Extract the Newick representation of a tree from a specified file or directory.

        If a specific tree file is provided via the input arguments, it uses that file.
        Otherwise, it attempts to retrieve the tree from the specified directory.

        Returns:
            Tree: An ETE Tree object constructed from the Newick representation.

        Raises:
            ValueError: If no tree file is found in the directory.
        """
        if self.input_args.tree:
            logger.info(f"Using the already defined tree: {self.input_args.tree}")
            with open(self.input_args.tree, "r") as file:
                tree_string = ""
                for line in file:
                    tree_string += line.strip()
                    if ";" in line:  # Check for the end of the Newick representation
                        break
                return Tree(tree_string, format=1)
        else:
            newick_string = self.file_handler.get_newick_string_from_args()
            if newick_string is None:
                raise ValueError("No tree file found in directory")
            return Tree(newick_string, format=1)

    def modify_tree(self, t):
        """
        Modify the input tree by naming its nodes using a preorder traversal.

        Nodes are named as "NodeX*" where X is an incremental number.
        If a node name is purely numeric, it is preserved as 'apriori' feature of the node.

        Args:
            t (Tree): The input tree to be modified.

        Returns:
            Tree: The modified tree with updated node names.
        """
        idx = 1
        for node in t.traverse("preorder"):
            if not node.is_leaf():
                # If a node name already starts with "Node", no further modification is required.
                if node.name.startswith("Node"):
                    return t
                # Preserve numeric node names as 'apriori' for reference.
                if node.name.isdigit():
                    node.add_features(apriori=node.name)
                # Assign new node names based on the preorder traversal index.
                node.name = "Node" + str(idx)
                idx += 1
        return t


    def tree_handling(self):
        """
        Handle the extraction and subsequent modification of the tree.

        This function first extracts the tree from either the specified tree file
        or the directory. After extraction, the tree nodes are modified to
        have unique names based on a preorder traversal.

        Returns:
            Tree: The modified tree.
        """
        to_be_tested_tree = self.extract_tree()
        modified_tree = self.modify_tree(to_be_tested_tree)


        msa_directory = os.path.dirname(self.input_args.msa)



        # Add code to write .node.treefile here
        file_name_base = f"{self.input_args.msa.resolve()}_{self.input_args.alpha}.satute"

        # Append the edge information to the file name if provided
        if self.input_args.edge:
            file_name_base += f"_{self.input_args.edge}"

        #
        ascii_tree = modified_tree.get_ascii(attributes=["name", "dist", "size"])


        #writing the .node.treefile
        with open(f"{file_name_base}.node.treefile", "w") as tree_file:
            newick_string = modified_tree.write(format=1)

            tree_file.write(newick_string)
        #writing the ascii tree
        with open(f"{file_name_base}.tree.txt", "w") as tree_txt:
            tree_txt.write(ascii_tree)


        return modified_tree

    def write_results_for_single_rate(self, results, to_be_tested_tree):
        """
        Writes the results for single rate to appropriate files.

        Args:
        - results (dict): Dictionary containing the results data.
        - to_be_tested_tree (Tree): The tree object containing the data to be written.
        """
        for key, results_set in results.items():
            file_name_base = (
                f"{self.input_args.msa.resolve()}_{self.input_args.alpha}.satute"
            )

            # Append the edge information to the file name if provided
            if self.input_args.edge:
                file_name_base += f"_{self.input_args.edge}"

            results_data_frame = pd.DataFrame(results_set)

            # Writing the .tree file
            with open(f"{file_name_base}.nex", "w") as tree_file:
                newick_string = to_be_tested_tree.write(format=1, features=["apriori"])
                newick_string = map_values_to_newick(newick_string, results_data_frame)
                tree_file.write("#NEXUS")
                tree_file.write("BEGIN TREES;")
                tree_file.write(f"Tree tree1 = {newick_string}")
                tree_file.write("END TREES;")

            # Writing the .csv file
            results_data_frame.to_csv(f"{file_name_base}.csv")
            logger.info("Finished writing results to files")

    def run(self):
        """
        Main entry point for running the Satute command-line tool.
        """
        # Parsing and checking input arguments and constructing IQ-TREE command-line arguments
        self.parse_input()
        self.check_input()

        arguments_dict = self.construct_arguments()
<<<<<<< HEAD

        self.run_iqtree_workflow(arguments_dict)
=======
>>>>>>> 98e0a8ba

        if self.input_args.dir is not None:
            # If the -dir flag is provided, use the specified directory
            directory_path = self.input_args.dir
            os.environ["SATUTE_DIRECTORY_PATH"] = directory_path
        elif self.input_args.msa is not None:
            # If the -msa flag is provided, extract the directory path from the input file path
            directory_path = os.path.dirname(self.input_args.msa)
            os.environ["SATUTE_DIRECTORY_PATH"] = directory_path
        else:
            # Handle the case where neither -dir nor -msa is provided
            raise ValueError("You must provide either -dir or -msa flag.")

        self.run_iqtree_workflow(arguments_dict)
        # ======== Tree File Handling =========
        to_be_tested_tree = self.tree_handling()

<<<<<<< HEAD
        # ======== Model parameter ===========
        ## Get dictionary for stationary distribution and diagonal matrix of the stationary distribution
        state_frequencies, psi_matrix = parse_state_frequencies_from_file(
            f"{arguments_dict['msa_file'].resolve()}.iqtree"
        )
=======
        #======== Model parameter ===========
        ## Get dictionary for stationary distribution and diagonal matrix of the stationary distribution
        state_frequencies, psi_matrix =parse_state_frequencies_from_file(f"{arguments_dict['msa_file'].resolve()}.iqtree")
>>>>>>> 98e0a8ba

        ## Get rate matrix using rate parameters and stationay distribution
        rate_matrix = parse_rate_matrices_from_file_new(
            f"{arguments_dict['msa_file'].resolve()}.iqtree", state_frequencies
        )
<<<<<<< HEAD
=======
        #rate_matrix = parse_rate_matrices_from_file(
        #   f"{arguments_dict['msa_file'].resolve()}.iqtree"
        #)
>>>>>>> 98e0a8ba

        ## Convert representation of rate_matrix
        RATE_MATRIX = RateMatrix(rate_matrix)

        ## Calculation of the spectral decomposition of the rate matrix
        (
            array_left_eigenvectors,
            array_right_eigenvectors,
            multiplicity,
        ) = spectral_decomposition(RATE_MATRIX.rate_matrix, psi_matrix)

        ## Get number of rate categories in case of a +G or +R model
        number_rates = self.handle_number_rates()

        # ======== Multiple Sequence Alignment
        alignment = read_alignment_file(arguments_dict["msa_file"].resolve())
<<<<<<< HEAD
=======
        for record in alignment:
            record.seq = record.seq.upper()
            record.seq = record.seq.upper().replace(".", "-")
            record.seq = record.seq.upper().replace("!", "-")



>>>>>>> 98e0a8ba

        # ========  Test for Branch Saturation =========
        logger.info(
            f"""
            Running tests and initial IQ-Tree with configurations:
            Mode {arguments_dict['option']}
            Model: {self.input_args.model}
            Alpha: {self.input_args.alpha}
            Running Saturation Test on file: {arguments_dict['msa_file'].resolve()}
            Number of rate categories: {number_rates}
            Options for Initial IQ-Tree run: {arguments_dict['option']}
            Multiplicity: {multiplicity}
            Run test for saturation for each branch and category with {number_rates} rate categories
            Results will be written to the directory:{self.active_directory.name}
            """
        )

        if number_rates == 1:
            results = single_rate_analysis(
                to_be_tested_tree,
                alignment,
                RATE_MATRIX,
                state_frequencies,
                array_left_eigenvectors,
                array_right_eigenvectors,
                multiplicity,
                self.input_args.alpha,
                self.input_args.edge,
            )

            self.write_results_for_single_rate(results, to_be_tested_tree)
        else:
            site_probability = parse_file_to_data_frame(
                f"{self.input_args.msa.resolve()}.siteprob"
            )
            per_rate_category_alignment = split_msa_into_rate_categories_in_place(
                site_probability, alignment
            )

            for rate in per_rate_category_alignment.keys():
                logger.info(
                    f"""Category Rate {rate}, Site per category {len(per_rate_category_alignment[rate][0].seq)}"""
                )

            category_rates_factors = parse_category_rates(
                f"{self.input_args.msa.resolve()}.iqtree", number_rates
            )

            results = multiple_rate_analysis(
                to_be_tested_tree,
                category_rates_factors,
                RATE_MATRIX,
                state_frequencies,
                array_left_eigenvectors,
                array_right_eigenvectors,
                multiplicity,
                per_rate_category_alignment,
                self.input_args.alpha,
                self.input_args.edge,
            )

            self.write_results_for_category_rates(results)

        if self.input_args.image:
            # Call your nodestyle.py script to generate images
            nodestyle_script = "nodestyle.py"  # Replace with the actual path if needed

            # Define the arguments to pass to nodestyle.py
            nodestyle_args = ["-image"]

            # Check if the -midpoint flag is provided and add it if necessary
            if self.input_args.midpoint:
                nodestyle_args.append("-midpoint")
            if self.input_args.cycle:
                nodestyle_args.append("-cycle")
            if self.input_args.compact:
                nodestyle_args.append("-compact")

            # Construct the full command
            cmd = ["python", nodestyle_script] + nodestyle_args

            # Execute the command
            subprocess.run(cmd)

            print("Generating images using nodestyle.py script...")

    def rename_internal_nodes(self, t: Tree) -> Tree:
        """
        Rename the internal nodes of the tree to a standardized format.

        Args:
        - t (Tree): The tree to be modified.

        Returns:
        - Tree: The modified tree.
        """
        idx = 1  # Start index from 1 as per your requirement
        for node in t.traverse("preorder"):
            # Process only inner nodes
            if not node.is_leaf():
                # If node name starts with "Node", skip this node
                if node.name.startswith("Node"):
                    continue
                # Check if node name is just a number
                if node.name.isdigit():
                    node.add_features(apriori=node.name)
                # Set inner node names as "Node<index>*"
                node.name = f"Node{idx}*"
                idx += 1
        return t

    def write_results_for_category_rates(self, results):
        """
        Writes the results for category rates to appropriate files.

        Args:
        - results (dict): Dictionary containing the results data.
        """
        for key, results_set in results.items():
            file_name = (
                f"{self.input_args.msa.resolve()}_{key}_{self.input_args.alpha}.satute"
            )

            # Append the edge information to the file name if provided
            if self.input_args.edge:
                file_name = file_name + f"_{self.input_args.edge}"

            results_data_frame = pd.DataFrame(results_set["result_list"])

            if "rescaled_tree" in results_set and "result_list" in results_set:
                with open(f"{file_name}.nex", "w") as tree_file_writer:
                    newick_string = results_set["rescaled_tree"].write(format=1)
                    newick_string = map_values_to_newick(
                        newick_string, results_data_frame
                    )
                    # Writing the .tree file
                    tree_file_writer.write("#NEXUS\n")
                    tree_file_writer.write("BEGIN TREES;\n")
                    tree_file_writer.write(f"Tree tree1 = {newick_string}\n")
                    tree_file_writer.write("END TREES;\n")

                results_data_frame.to_csv(f"{file_name}.csv")
        logger.info("Finished writing results for category rates to files")

    def handle_number_rates(self):
        number_rates = 1
        if self.input_args.nr:
            if self.input_args.model:
                number_rates_model = parse_rate_from_model(self.input_args.model)
                if self.input_args.nr == number_rates_model:
                    number_rates = self.input_args.nr
                else:
                    raise ValueError(
                        "Input number of rates is unequal to number of rates of the model!"
                    )
            else:
                number_rates = self.input_args.nr
        else:
            if self.input_args.model:
                number_rates = parse_rate_from_model(self.input_args.model)

        return number_rates

    def convert_paths_to_objects(self):
        """
        Convert input paths to Path objects for easier handling.
        """
        paths_to_convert = ["dir", "iqtree", "msa", "tree"]
        for path_key in paths_to_convert:
            path_value = getattr(self.input_args, path_key)
            if path_value:
                setattr(self.input_args, path_key, Path(path_value))

        if self.input_args.msa:
            self.active_directory = self.input_args.msa.parent
        elif self.input_args.dir:
            self.active_directory = self.input_args.dir

    def initialize_handlers(self):
        """
        Initialize the FileHandler and IqTreeHandler.
        """
        self.file_handler = FileHandler(self.active_directory)
        self.iqtree_handler = IqTreeHandler(self.input_args.iqtree)

    def validate_directory(self):
        """
        Validate the input directory.
        """
        if not self.input_args.dir.is_dir():
            raise InvalidDirectoryError("Input directory does not exist")
        if not os.listdir(self.input_args.dir):
            raise InvalidDirectoryError("Input directory is empty")

    def construct_arguments(self):
        """
        Validate and process input arguments.

        Raises:
            InvalidDirectoryError: If the input directory does not exist.
            NoAlignmentFileError: If no multiple sequence alignment file is found.

        Returns:
            A dictionary with keys 'option', 'msa_file', and 'arguments' that represents the argument options for the process.
        """
        # Define the acceptable file types for sequence alignments and trees
        msa_file_types = {".fasta", ".nex", ".phy", ".txt"}
        tree_file_types = {".treefile", ".nex", ".nwk"}

        self.convert_paths_to_objects()
        self.initialize_handlers()

        argument_option = {}

        if self.input_args.dir:
            self.active_directory = self.input_args.dir

            # Check if the input directory exists
            self.validate_directory()

            # Find msa file in the directory
            self.input_args.msa_file = self.file_handler.find_file_by_suffix(
                msa_file_types
            )

            # Check if a sequence alignment file was found
            if self.input_args.msa_file:
                self.input_args.msa = Path(self.input_args.msa_file)
                argument_option = {
                    "option": "dir",
                    "msa_file": self.input_args.msa,
                    "arguments": ["-s", str(self.input_args.msa.resolve())],
                }
            else:
                raise NoAlignmentFileError("No multiple sequence alignment file found")

            # Find the tree file in the directory
            tree_file = self.file_handler.find_file_by_suffix(tree_file_types)

            # Check if a tree file was found
            if tree_file:
                argument_option["arguments"].extend(["-te", str(tree_file)])
            else:
                raise FileNotFoundError("No tree file found in directory")

            # Find .iqtree file in the directory
            self.iqtree_tree_file = self.file_handler.find_file_by_suffix({".iqtree"})
            # Check if iqtree file was found
            if self.iqtree_tree_file:
                substitution_model = parse_substitution_model(self.iqtree_tree_file)
                self.input_args.model = substitution_model
            else:
                raise FileNotFoundError("No iqtree file found in directory")

            self.number_rates = self.handle_number_rates()

            # TODO Test when there is no site probabilities file in the directory
            # How apply iqtree just to get the site probabilities file without --redo
            if self.number_rates > 1:
                self.site_probabilities_file = self.file_handler.find_file_by_suffix(
                    {".siteprob"}
                )
                if not self.site_probabilities_file:
                    argument_option["option"] += " + site_probabilities"
            return argument_option
        else:
            if self.input_args.msa:
                argument_option = {
                    "option": "msa",
                    "msa_file": self.input_args.msa,
                    "arguments": ["-s", str(self.input_args.msa.resolve())],
                }

            if self.input_args.tree:
                argument_option["option"] = "msa + tree"
                argument_option["arguments"].extend(
                    ["-te", str(self.input_args.tree.resolve())]
                )

            # If a model was specified in the input arguments, add it to the argument options
            if self.input_args.model:
                argument_option["option"] += " + model"
                argument_option["model_arguments"] = ["-m", self.input_args.model]
                # If the model includes a Gamma distribution, add the corresponding argument
                if "+G" in self.input_args.model or "+R" in self.input_args.model:
                    argument_option["model_arguments"].extend(["-wspr"])

        # Return the constructed argument options

        return argument_option

        # If tree argument is provided, get newick string directly


if __name__ == "__main__":
    # Instantiate the Satute class with your desired arguments
    iqtree_path = "iqtree2"
    input_directory = None
    output_prefix = None
    model = None
    num_rate_categories = None
    ufboot_replicates = None
    boot_replicates = None
    alpha = None

    satute = Satute(
        iqtree=iqtree_path,
        input_dir=input_directory,
        model=model,
        nr=num_rate_categories,
        output_prefix=output_prefix,
        ufboot=ufboot_replicates,
        boot=boot_replicates,
    )
    # Run the tool
    satute.run()<|MERGE_RESOLUTION|>--- conflicted
+++ resolved
@@ -585,11 +585,10 @@
         self.check_input()
 
         arguments_dict = self.construct_arguments()
-<<<<<<< HEAD
 
         self.run_iqtree_workflow(arguments_dict)
-=======
->>>>>>> 98e0a8ba
+
+        arguments_dict = self.construct_arguments()
 
         if self.input_args.dir is not None:
             # If the -dir flag is provided, use the specified directory
@@ -607,28 +606,16 @@
         # ======== Tree File Handling =========
         to_be_tested_tree = self.tree_handling()
 
-<<<<<<< HEAD
         # ======== Model parameter ===========
         ## Get dictionary for stationary distribution and diagonal matrix of the stationary distribution
         state_frequencies, psi_matrix = parse_state_frequencies_from_file(
             f"{arguments_dict['msa_file'].resolve()}.iqtree"
         )
-=======
-        #======== Model parameter ===========
-        ## Get dictionary for stationary distribution and diagonal matrix of the stationary distribution
-        state_frequencies, psi_matrix =parse_state_frequencies_from_file(f"{arguments_dict['msa_file'].resolve()}.iqtree")
->>>>>>> 98e0a8ba
 
         ## Get rate matrix using rate parameters and stationay distribution
         rate_matrix = parse_rate_matrices_from_file_new(
             f"{arguments_dict['msa_file'].resolve()}.iqtree", state_frequencies
         )
-<<<<<<< HEAD
-=======
-        #rate_matrix = parse_rate_matrices_from_file(
-        #   f"{arguments_dict['msa_file'].resolve()}.iqtree"
-        #)
->>>>>>> 98e0a8ba
 
         ## Convert representation of rate_matrix
         RATE_MATRIX = RateMatrix(rate_matrix)
@@ -645,16 +632,6 @@
 
         # ======== Multiple Sequence Alignment
         alignment = read_alignment_file(arguments_dict["msa_file"].resolve())
-<<<<<<< HEAD
-=======
-        for record in alignment:
-            record.seq = record.seq.upper()
-            record.seq = record.seq.upper().replace(".", "-")
-            record.seq = record.seq.upper().replace("!", "-")
-
-
-
->>>>>>> 98e0a8ba
 
         # ========  Test for Branch Saturation =========
         logger.info(
