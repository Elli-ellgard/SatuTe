import numpy as np
import pandas as pd
from functools import cache
from scipy.sparse.linalg import expm
from satute_trees_and_subtrees import rescale_branch_lengths
from satute_statistic_posterior_distribution import (
    calculate_test_statistic_posterior_distribution,
)
from graph import Graph, Node
from nucleotide_code_vector import NUCLEOTIDE_CODE_VECTOR

@cache
def partial_likelihood(tree, node, coming_from, rate_matrix, factor=0):
    """
    Compute the partial likelihood of a given node in a directed acyclic graph (DAG) tree.

    This function calculates the partial likelihood for a specific node in the DAG tree.
    The partial likelihood represents the conditional probability of observing the sequence
    data at a particular node, given the evolutionary history and rate matrix.

    Args:
        tree (DirectedAcyclicGraph): The directed acyclic graph representing the tree structure.
        node (Node): The current node for which the partial likelihood is being calculated.
        coming_from (Node): The previous node in the traversal path.
        rate_matrix (RateMatrix): The rate matrix representing nucleotide substitution rates.

    Returns:
        np.array: The calculated partial likelihood vector for the current node's state.

    Notes:
        - The function uses memorization with the @cache decorator to store and reuse computed results.
        - The DAG tree's nodes should have connections established using the "connect" method.
        - The coming_from parameter helps to avoid redundant calculations by skipping the reverse path.
    """
    results = 1
    # If the current node is a leaf, return its initial likelihood vector.
    if node.is_leaf():
        return node.state, factor

    # Iterate through child nodes connected to the current node.
    for child in node.connected.keys():
        # Avoid traversing the path back to the parent node (coming_from).
        if child != coming_from:
            # Calculate the exponential matrix and partial likelihood for the child node.
            e = calculate_exponential_matrix(rate_matrix, node.connected[child])
            p, factor = partial_likelihood(tree, child, node, rate_matrix, factor)
            # Update the results by multiplying with the exponential matrix and partial likelihood.
            results = results * (e @ p)

            # Check if scaling is needed
            if results.sum() < 1e-50:
                results *= 1e50
                factor += 50  # Keeping track of the total scaling

    return results, factor


@cache
def calculate_exponential_matrix(rate_matrix, branch_length):
    """
    Calculate the matrix exponential of a rate matrix scaled by a given branch length.

    This function computes the matrix exponential of a rate matrix, which represents
    the instantaneous rate of nucleotide substitutions between different states.
    The exponential matrix is calculated by exponentiation the rate matrix scaled by
    the given branch length, which represents the time interval of evolution along a branch.

    Args:
        rate_matrix (RateMatrix): The rate matrix representing nucleotide substitution rates.
        branch_length (float): The length of the evolutionary branch for which to calculate
                              the matrix exponential.

    Returns:
        np.array: The resulting matrix exponential of the scaled rate matrix.

    Notes:
        - The @cache decorator is used for memoization, storing previously computed results.
        - The resulting matrix describes the transition probabilities over the given time interval.
        - The matrix exponential plays a fundamental role in modeling evolutionary processes.

    Warning:
        Ensure that the rate matrix and branch length are appropriately defined for accurate results.
    """

    return expm(rate_matrix.rate_matrix * branch_length)


def get_initial_likelihood_vector(state):
    """Get the initial likelihood vector for a given nucleotide state."""
    return np.array(NUCLEOTIDE_CODE_VECTOR[state]).T


def convert_ete3_tree_to_directed_acyclic_graph(
    tree, msa_column, alignment_look_up_table
):
    """
    Convert an ETE3 tree to a DirectedAcyclicGraph representation.

    This function transforms an ETE3 tree into a directed acyclic graph (DAG) representation
    by creating Node objects for each node in the tree and establishing connections between
    them based on the tree structure. Leaf nodes are initialized with initial likelihood vectors
    derived from the sequence alignment data.

    Args:
        tree (Tree): An ETE3 tree object representing the phylogenetic tree.
        msa_column (np.array): A single column of the multiple sequence alignment for a site.
        alignment_look_up_table (dict): A lookup table mapping sequence IDs to alignment indices.

    Returns:
        DirectedAcyclicGraph: A directed acyclic graph representation of the phylogenetic tree.

    Note:
        - The ETE3 tree should be properly constructed and rooted.
        - The msa_column parameter provides data for a specific site in the alignment.
        - The alignment_look_up_table aids quick retrieval of alignment record indices.
        - The function creates Node and DirectedAcyclicGraph objects to represent the graph structure.
    """
    node_dictionary = {}

    # Create nodes for each node in the ETE3 tree using a level-order traversal.
    for node in tree.traverse("levelorder"):
        if node.is_leaf():
            # Initialize leaf nodes with initial likelihood vectors from the alignment.
            node_dictionary[node.name] = Node(
                node.name,
                get_initial_likelihood_vector(
                    msa_column[alignment_look_up_table[node.name]].seq
                ),
            )
        else:
            # Non-leaf nodes are initialized with empty states.
            node_dictionary[node.name] = Node(node.name)

    edge_list = []
    # Create edges between nodes based on the tree's hierarchical relationships.
    for node in tree.traverse("levelorder"):
        for child_node in node.children:
            edge_list.append(
                (
                    node_dictionary[node.name],
                    node_dictionary[child_node.name],
                    child_node.dist,
                )
            )

    # Return a DirectedAcyclicGraph representation of the tree using the constructed edges.
    return Graph(edge_list)


def get_alignment_look_up_table(alignment):
    """
    Create a lookup table for quick retrieval of alignment record indices.

    This function generates a lookup table that maps sequence identifiers (record IDs)
    to their corresponding indices in the alignment. The lookup table facilitates quick
    access to alignment records during subsequent computations.

    Args:
        alignment (list): A list of sequence alignment records (e.g., Bio.SeqRecord objects).

    Returns:
        dict: A dictionary mapping record IDs to their corresponding indices.

    Note:
        - The alignment records should have unique identifiers.
        - The returned lookup table aids efficient indexing of records during calculations.
    """
    alignment_look_up_table = {}
    i = 0
    for record in alignment:
        alignment_look_up_table[record.id] = i
        i = i + 1
    return alignment_look_up_table


def filter_graph_edges_by_focus(graph, focused_edge):
    """Filter the graph edges based on the focused edge.

    Args:
        graph: The directed acyclic graph.
        focused_edge (tuple): A tuple containing the names of the nodes representing the focused edge.

    Raises:
        ValueError: If the focused_edge does not exist in the graph.
    """
    # Check if the focused_edge exists in the graph's edges
    focused_edge_found = any(
        (node1.name in focused_edge and node2.name in focused_edge)
        for node1, node2, _ in graph.get_edges()
    )

    if not focused_edge_found:
        raise ValueError(f"Focused edge {focused_edge} not found in the graph!")

    # Filter the graph's edges to only include the focused_edge
    filtered_edges = [
        edge
        for edge in graph.get_edges()
        if edge[0].name in focused_edge and edge[1].name in focused_edge
    ]

    graph.set_edges(filtered_edges)


def get_partial_likelihood_dict(edge, p1, p2, i, branch_length):
    """Construct the partial likelihood dictionary for a specific edge and site."""
    left, right = edge
    return {
        "left": {
            "Node": left.name,
            "Site": i,
            "branch_length": branch_length,
            "p_A": p1[0],
            "p_C": p1[1],
            "p_G": p1[2],
            "p_T": p1[3],
        },
        "right": {
            "Node": right.name,
            "Site": i,
            "branch_length": branch_length,
            "p_A": p2[0],
            "p_C": p2[1],
            "p_G": p2[2],
            "p_T": p2[3],
        },
    }


def update_partial_likelihood_storage(storage, edge_name, likelihood_data):
    """Update the storage with new partial likelihood data."""
    if edge_name not in storage:
<<<<<<< HEAD
        storage[edge_name] = {"left": [], "right": []}
    storage[edge_name]["left"].append(likelihood_data["left"])
    storage[edge_name]["right"].append(likelihood_data["right"])


def calculate_partial_likelihoods_for_sites(
    tree, alignment, rate_matrix, focused_edge=None
):
    """... [Same docstring as before] ..."""
    alignment_look_up_table = get_alignment_look_up_table(alignment)
=======
        storage[edge_name] = {
            "left": {
                "likelihoods": [],
            },
            "right": {
                "likelihoods": [],
            },
        }
    storage[edge_name]["left"]["likelihoods"].append(likelihood_data["left"])
    storage[edge_name]["right"]["likelihoods"].append(likelihood_data["right"])


def count_and_nodes_branches_nodes(tree, node, coming_from):
    # If the current node is a leaf
    if node.is_leaf():
        return 1, 0

    # Initialize leaf and branch counts
    leaf_count, branch_count = 0, 0

    # Iterate over children
    for child in node.connected.keys():
        if child != coming_from:
            # Recursively count leaves and branches for each child
            child_leaves, child_branches = count_and_nodes_branches_nodes(
                tree, child, node
            )
            leaf_count += child_leaves
            branch_count += child_branches + 1  # Include the branch to this child
    # Print the count for the current node
    return leaf_count, branch_count


def count_leaves_and_branches_for_subtrees(tree: Tree, alignment, focused_edges=None):
    # Create a lookup table for alignment
    alignment_look_up_table = get_alignment_look_up_table(alignment)

    # Convert the given tree to a directed acyclic graph
    count_graph = convert_ete3_tree_to_directed_acyclic_graph(
        tree, alignment[:, 1:2], alignment_look_up_table
    )

    # Filter the graph edges if focused edges are provided
    if focused_edges:
        filter_graph_edges_by_focus(count_graph, focused_edges)

    # Initialize a dictionary to store counts
    edge_subtree_count_dict = {}

    # Iterate over the edges of the graph
    for edge in count_graph.get_edges():
        right, left, branch_length = edge

        # Count nodes and branches on the left side
        count_graph_nodes_left, count_graph_branches_left = count_and_nodes_branches_nodes(tree, left, right)
        print(f"\nLeft: {left.name}, Leaves: {count_graph_nodes_left}, Branch: {count_graph_branches_left}")

        # Count nodes and branches on the right side
        count_graph_nodes_right, count_graph_branches_right = count_and_nodes_branches_nodes(tree, right, left)
        print(f"Right: {right.name}, Leaves: {count_graph_nodes_right}, Branch: {count_graph_branches_right}\n")

        # Formulate the edge name and store the counts in the dictionary
        edge_name = f"({left.name}, {right.name})"
        edge_subtree_count_dict[edge_name] = {
            "left": {
                "leave_count": count_graph_nodes_left,
                "branch_count": count_graph_branches_left,
            },
            "right": {
                "leave_count": count_graph_nodes_right,
                "branch_count": count_graph_branches_right,
            },
        }

    return edge_subtree_count_dict


def calculate_partial_likelihoods_for_sites(
    tree: Tree, alignment, rate_matrix, focused_edge=None
):
    """... [Same docstring as before] ..."""
    alignment_look_up_table = get_alignment_look_up_table(alignment)
>>>>>>> 3af4bf92
    partial_likelihood_per_site_storage = {}

    for i in range(0, len(alignment[0].seq), 1):
        graph = convert_ete3_tree_to_directed_acyclic_graph(
            tree, alignment[:, (i + 1) - 1 : (i + 1)], alignment_look_up_table
        )

        if focused_edge:
            filter_graph_edges_by_focus(graph, focused_edge)

        for edge in graph.get_edges():
            right, left, branch_length = edge

            p1, p1_factor = partial_likelihood(graph, left, right, rate_matrix)
            p2, p2_factor = partial_likelihood(graph, right, left, rate_matrix)

            likelihood_data = get_partial_likelihood_dict(
                (left, right), p1, p2, i, branch_length
            )
            edge_name = f"({left.name}, {right.name})"
            update_partial_likelihood_storage(
                partial_likelihood_per_site_storage, edge_name, likelihood_data
            )
<<<<<<< HEAD
=======
        
>>>>>>> 3af4bf92

    return partial_likelihood_per_site_storage


def store_test_results(edge, rate, left_partial_likelihood, results):
    """
    Store the test results in a structured dictionary format.

    Args:
        edge (str): The edge identifier.
        rate (float): The rate of the category.
        left_partial_likelihood (dict): Contains partial likelihoods.
        results (dict): Results from the test statistic calculation.

    Returns:
        dict: Structured result entry.
    """
    return {
        "edge": edge,
<<<<<<< HEAD
        "delta": results.get("delta"),
        "c_s": results.get("c_s"),
        "c_sTwoSequence": results.get("c_s_two_sequence"),
=======
        "test_statistic": results.get("test_statistic"),
>>>>>>> 3af4bf92
        "p_value": results.get("p_value"),
        "result_test": results.get("result_test"),
        "result_test_tip2tip": results.get("result_test_tip2tip"),
        "category_rate": rate,
        "branch_length": left_partial_likelihood.get("branch_length", [None])[0],
    }


def multiple_rate_analysis(
    initial_tree,
    category_rates_factors,
    rate_matrix,
    state_frequencies,
    array_left_eigenvectors,
    array_right_eigenvectors,
    multiplicity,
    per_rate_category_alignment,
    alpha=0.05,
    focused_edge=None,
):
    result_rate_dictionary = {}

    for rate, alignment in per_rate_category_alignment.items():
        relative_rate = category_rates_factors[rate]["Relative_rate"]

        result_list = []

        rescaled_copied_tree = initial_tree.copy("deepcopy")

        rescale_branch_lengths(rescaled_copied_tree, relative_rate)

        partial_likelihood_per_site_storage = calculate_partial_likelihoods_for_sites(
            rescaled_copied_tree, alignment, rate_matrix, focused_edge
        )
        
        edge_subtree_count_dict = count_leaves_and_branches_for_subtrees(initial_tree, alignment, focused_edge)

        for edge, likelihoods in partial_likelihood_per_site_storage.items():
<<<<<<< HEAD
            left_partial_likelihood = pd.DataFrame(likelihoods["left"])

            right_partial_likelihood = pd.DataFrame(likelihoods["right"])
=======
            
            left_partial_likelihood = pd.DataFrame(likelihoods["left"]["likelihoods"])
            right_partial_likelihood = pd.DataFrame(likelihoods["right"]["likelihoods"])

            number_leaves_left_subtree = edge_subtree_count_dict[edge]["left"]["leave_count"]
            number_leaves_right_subtree = edge_subtree_count_dict[edge]["right"]["leave_count"]

            number_branches_left_subtree = edge_subtree_count_dict[edge]["left"]["branch_count"]
            number_branches_right_subtree = edge_subtree_count_dict[edge]["right"]["branch_count"]

>>>>>>> 3af4bf92

            branch_type = determine_branch_type(edge)

            results = process_test_statistics_posterior(
                multiplicity,
                array_right_eigenvectors,
                state_frequencies,
                left_partial_likelihood,
                right_partial_likelihood,
<<<<<<< HEAD
=======
                number_leaves_left_subtree,
                number_leaves_right_subtree,
>>>>>>> 3af4bf92
                branch_type,
                alpha,
            )

            result_list.append(
                store_test_results(edge, rate, left_partial_likelihood, results)
            )

        result_rate_dictionary[rate] = {
            "result_list": result_list,
            "rescaled_tree": rescaled_copied_tree,
        }

    return result_rate_dictionary


def single_rate_analysis(
    initial_tree,
    alignment,
    rate_matrix,
    state_frequencies,
    array_left_eigenvectors,
    array_right_eigenvectors,
    multiplicity,
    alpha=0.05,
    focused_edge=None,
):
    """
    Performs a single rate analysis on a phylogenetic tree.

    Parameters:
    - initial_tree: The initial phylogenetic tree.
    - alignment: The alignment data.
    - rate_matrix: The matrix of rates.
    - state_frequencies: Frequencies of different states.
    - array_left_eigenvectors: Left eigenvectors array.
    - array_right_eigenvectors: Right eigenvectors array.
    - multiplicity: The multiplicity value.
    - alpha: The significance level for tests. Default is 0.05.
    - focused_edge: Specific edge to focus on (if any).

    Returns:
    A dictionary containing the results of the test for each edge.
    """

    # Calculate the partial likelihoods for all sites.
    partial_likelihood_per_site_storage = calculate_partial_likelihoods_for_sites(
        initial_tree, alignment, rate_matrix, focused_edge
    )
    
    edge_subtree_count_dict = count_leaves_and_branches_for_subtrees(initial_tree, alignment, focused_edge)
    
    
    # Dictionary to store the results.
    result_test_dictionary = {}

    # List to accumulate the results for each edge.
    result_list = []

    # Iterate over each edge and the associated likelihoods.
    for edge, likelihoods in partial_likelihood_per_site_storage.items():

        # Convert the left and right likelihoods to dataframes for easier processing.
<<<<<<< HEAD
        left_partial_likelihood = pd.DataFrame(likelihoods["left"])
        right_partial_likelihood = pd.DataFrame(likelihoods["right"])
=======
        left_partial_likelihood = pd.DataFrame(likelihoods["left"]["likelihoods"])
        right_partial_likelihood = pd.DataFrame(likelihoods["right"]["likelihoods"])

        number_leaves_left_subtree = edge_subtree_count_dict[edge]["left"]["leave_count"]
        number_leaves_right_subtree = edge_subtree_count_dict[edge]["right"]["leave_count"]

        number_branches_left_subtree = edge_subtree_count_dict[edge]["left"]["branch_count"]
        number_branches_right_subtree = edge_subtree_count_dict[edge]["right"]["branch_count"]
>>>>>>> 3af4bf92

        
        # Determine the type of branch (internal or external).
        branch_type = determine_branch_type(edge)

        # Calculate the test statistics using the posterior distribution.
        results = process_test_statistics_posterior(
            multiplicity,
            array_right_eigenvectors,
            state_frequencies,
            left_partial_likelihood,
            right_partial_likelihood,
<<<<<<< HEAD
=======
            number_leaves_left_subtree,
            number_leaves_right_subtree,
>>>>>>> 3af4bf92
            branch_type,
            alpha,
        )

        # Store the results of the test for the given edge.
        result_list.append(
            store_test_results(edge, "single_rate", left_partial_likelihood, results)
        )

    # Add the accumulated results to the main dictionary.
    result_test_dictionary["single_rate"] = result_list

    return result_test_dictionary


def determine_branch_type(edge):
    """
    Determine the type of the branch based on the edge.

    Args:
        edge (tuple): Edge details.

    Returns:
        str: 'internal' if the edge is internal, 'external' otherwise.
    """
    return "internal" if "Node" in edge[1] and "Node" in edge[0] else "external"


def process_test_statistics_posterior(
    multiplicity,
    array_right_eigenvectors,
    state_frequencies,
    left_partial_likelihood,
    right_partial_likelihood,
<<<<<<< HEAD
=======
    number_leaves_left_subtree,
    number_leaves_right_subtree,
>>>>>>> 3af4bf92
    branch_type,
    alpha,
):
    """
    Calculate test statistics for posterior distribution and store results in a dictionary.

    Args:
        ... [all the function arguments with their descriptions]

    Returns:
        dict: Dictionary containing calculated results.
    """
    results = calculate_test_statistic_posterior_distribution(
        multiplicity,
        array_right_eigenvectors,
        state_frequencies,
        left_partial_likelihood,
        right_partial_likelihood,
        4,
<<<<<<< HEAD
=======
        number_leaves_left_subtree,
        number_leaves_right_subtree,
>>>>>>> 3af4bf92
        branch_type,
        alpha,
    )

    result_keys = [
<<<<<<< HEAD
        "delta",
        "c_s",
        "c_s_two_sequence",
=======
        "test_statistic",
>>>>>>> 3af4bf92
        "p_value",
        "result_test",
        "result_test_tip2tip",
    ]

    return {key: value for key, value in zip(result_keys, results)}<|MERGE_RESOLUTION|>--- conflicted
+++ resolved
@@ -230,18 +230,6 @@
 def update_partial_likelihood_storage(storage, edge_name, likelihood_data):
     """Update the storage with new partial likelihood data."""
     if edge_name not in storage:
-<<<<<<< HEAD
-        storage[edge_name] = {"left": [], "right": []}
-    storage[edge_name]["left"].append(likelihood_data["left"])
-    storage[edge_name]["right"].append(likelihood_data["right"])
-
-
-def calculate_partial_likelihoods_for_sites(
-    tree, alignment, rate_matrix, focused_edge=None
-):
-    """... [Same docstring as before] ..."""
-    alignment_look_up_table = get_alignment_look_up_table(alignment)
-=======
         storage[edge_name] = {
             "left": {
                 "likelihoods": [],
@@ -324,7 +312,6 @@
 ):
     """... [Same docstring as before] ..."""
     alignment_look_up_table = get_alignment_look_up_table(alignment)
->>>>>>> 3af4bf92
     partial_likelihood_per_site_storage = {}
 
     for i in range(0, len(alignment[0].seq), 1):
@@ -348,10 +335,7 @@
             update_partial_likelihood_storage(
                 partial_likelihood_per_site_storage, edge_name, likelihood_data
             )
-<<<<<<< HEAD
-=======
         
->>>>>>> 3af4bf92
 
     return partial_likelihood_per_site_storage
 
@@ -371,13 +355,7 @@
     """
     return {
         "edge": edge,
-<<<<<<< HEAD
-        "delta": results.get("delta"),
-        "c_s": results.get("c_s"),
-        "c_sTwoSequence": results.get("c_s_two_sequence"),
-=======
         "test_statistic": results.get("test_statistic"),
->>>>>>> 3af4bf92
         "p_value": results.get("p_value"),
         "result_test": results.get("result_test"),
         "result_test_tip2tip": results.get("result_test_tip2tip"),
@@ -416,11 +394,6 @@
         edge_subtree_count_dict = count_leaves_and_branches_for_subtrees(initial_tree, alignment, focused_edge)
 
         for edge, likelihoods in partial_likelihood_per_site_storage.items():
-<<<<<<< HEAD
-            left_partial_likelihood = pd.DataFrame(likelihoods["left"])
-
-            right_partial_likelihood = pd.DataFrame(likelihoods["right"])
-=======
             
             left_partial_likelihood = pd.DataFrame(likelihoods["left"]["likelihoods"])
             right_partial_likelihood = pd.DataFrame(likelihoods["right"]["likelihoods"])
@@ -431,7 +404,6 @@
             number_branches_left_subtree = edge_subtree_count_dict[edge]["left"]["branch_count"]
             number_branches_right_subtree = edge_subtree_count_dict[edge]["right"]["branch_count"]
 
->>>>>>> 3af4bf92
 
             branch_type = determine_branch_type(edge)
 
@@ -441,11 +413,8 @@
                 state_frequencies,
                 left_partial_likelihood,
                 right_partial_likelihood,
-<<<<<<< HEAD
-=======
                 number_leaves_left_subtree,
                 number_leaves_right_subtree,
->>>>>>> 3af4bf92
                 branch_type,
                 alpha,
             )
@@ -509,10 +478,6 @@
     for edge, likelihoods in partial_likelihood_per_site_storage.items():
 
         # Convert the left and right likelihoods to dataframes for easier processing.
-<<<<<<< HEAD
-        left_partial_likelihood = pd.DataFrame(likelihoods["left"])
-        right_partial_likelihood = pd.DataFrame(likelihoods["right"])
-=======
         left_partial_likelihood = pd.DataFrame(likelihoods["left"]["likelihoods"])
         right_partial_likelihood = pd.DataFrame(likelihoods["right"]["likelihoods"])
 
@@ -521,7 +486,6 @@
 
         number_branches_left_subtree = edge_subtree_count_dict[edge]["left"]["branch_count"]
         number_branches_right_subtree = edge_subtree_count_dict[edge]["right"]["branch_count"]
->>>>>>> 3af4bf92
 
         
         # Determine the type of branch (internal or external).
@@ -534,11 +498,8 @@
             state_frequencies,
             left_partial_likelihood,
             right_partial_likelihood,
-<<<<<<< HEAD
-=======
             number_leaves_left_subtree,
             number_leaves_right_subtree,
->>>>>>> 3af4bf92
             branch_type,
             alpha,
         )
@@ -573,11 +534,8 @@
     state_frequencies,
     left_partial_likelihood,
     right_partial_likelihood,
-<<<<<<< HEAD
-=======
     number_leaves_left_subtree,
     number_leaves_right_subtree,
->>>>>>> 3af4bf92
     branch_type,
     alpha,
 ):
@@ -597,23 +555,14 @@
         left_partial_likelihood,
         right_partial_likelihood,
         4,
-<<<<<<< HEAD
-=======
         number_leaves_left_subtree,
         number_leaves_right_subtree,
->>>>>>> 3af4bf92
         branch_type,
         alpha,
     )
 
     result_keys = [
-<<<<<<< HEAD
-        "delta",
-        "c_s",
-        "c_s_two_sequence",
-=======
         "test_statistic",
->>>>>>> 3af4bf92
         "p_value",
         "result_test",
         "result_test_tip2tip",
