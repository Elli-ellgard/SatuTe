import numpy as np
import pandas as pd
from functools import cache
from scipy.sparse.linalg import expm
from graph import Graph, Node
from nucleotide_code_vector import NUCLEOTIDE_CODE_VECTOR
<<<<<<< HEAD
from rate_matrix import RateMatrix
import ete3

=======
from ete3 import Tree
>>>>>>> 3cb79262

@cache
def partial_likelihood(tree, node, coming_from, rate_matrix, factor=0):
    """
    Compute the partial likelihood of a given node in a directed acyclic graph (DAG) tree.

    This function calculates the partial likelihood for a specific node in the DAG tree.
    The partial likelihood represents the conditional probability of observing the sequence
    data at a particular node, given the evolutionary history and rate matrix.

    Args:
        tree (DirectedAcyclicGraph): The directed acyclic graph representing the tree structure.
        node (Node): The current node for which the partial likelihood is being calculated.
        coming_from (Node): The previous node in the traversal path.
        rate_matrix (RateMatrix): The rate matrix representing nucleotide substitution rates.

    Returns:
        np.array: The calculated partial likelihood vector for the current node's state.

    Notes:
        - The function uses memorization with the @cache decorator to store and reuse computed results.
        - The DAG tree's nodes should have connections established using the "connect" method.
        - The coming_from parameter helps to avoid redundant calculations by skipping the reverse path.
    """
    results = 1
    # If the current node is a leaf, return its initial likelihood vector.
    if node.is_leaf():
        return node.state, factor
    # Iterate through child nodes connected to the current node.
    for child in node.connected.keys():
        # Avoid traversing the path back to the parent node (coming_from).
        if child != coming_from:
            # Calculate the exponential matrix and partial likelihood for the child node.
            e = calculate_exponential_matrix(rate_matrix, node.connected[child])
            p, factor = partial_likelihood(tree, child, node, rate_matrix, factor)
            # Update the results by multiplying with the exponential matrix and partial likelihood.
            results = results * (e @ p)

            # Check if scaling is needed
            if results.sum() < 1e-50:
                results *= 1e50
                factor += 50  # Keeping track of the total scaling
    return results, factor


@cache
def calculate_exponential_matrix(
    rate_matrix: RateMatrix, branch_length: float
) -> np.ndarray:
    """
    Calculates the matrix exponential of a rate matrix scaled by a given branch length.

    Args:
        rate_matrix (RateMatrix): The rate matrix representing nucleotide substitution rates.
        branch_length (float): The length of the evolutionary branch for which to calculate
                              the matrix exponential.

    Returns:
        np.ndarray: The resulting matrix exponential of the scaled rate matrix.

    Notes:
        - The `@cache` decorator is used for memoization, storing previously computed results.
        - The resulting matrix describes the transition probabilities over the given time interval.
        - The matrix exponential plays a fundamental role in modeling evolutionary processes.

    Warning:
        Ensure that the rate matrix and branch length are appropriately defined for accurate results.
    """

    # Check if the branch length is a positive value
    if not isinstance(branch_length, float) or branch_length < 0:
        raise ValueError("Branch length must be a positive float")

    return expm(rate_matrix.rate_matrix * branch_length)


def get_initial_likelihood_vector(state):
    """Get the initial likelihood vector for a given nucleotide state."""
    return np.array(NUCLEOTIDE_CODE_VECTOR[state]).T


def convert_ete3_tree_to_directed_acyclic_graph(
    tree, msa_column, alignment_look_up_table
):
    """
    Convert an ETE3 tree to a DirectedAcyclicGraph representation.

    This function transforms an ETE3 tree into a directed acyclic graph (DAG) representation
    by creating Node objects for each node in the tree and establishing connections between
    them based on the tree structure. Leaf nodes are initialized with initial likelihood vectors
    derived from the sequence alignment data.

    Args:
        tree (Tree): An ETE3 tree object representing the phylogenetic tree.
        msa_column (np.array): A single column of the multiple sequence alignment for a site.
        alignment_look_up_table (dict): A lookup table mapping sequence IDs to alignment indices.

    Returns:
        DirectedAcyclicGraph: A directed acyclic graph representation of the phylogenetic tree.

    Note:
        - The ETE3 tree should be properly constructed and rooted.
        - The msa_column parameter provides data for a specific site in the alignment.
        - The alignment_look_up_table aids quick retrieval of alignment record indices.
        - The function creates Node and DirectedAcyclicGraph objects to represent the graph structure.
    """
    node_dictionary = {}

    # Create nodes for each node in the ETE3 tree using a level-order traversal.
    for node in tree.traverse("levelorder"):
        if node.is_leaf():
            # Initialize leaf nodes with initial likelihood vectors from the alignment.
            node_dictionary[node.name] = Node(
                node.name,
                get_initial_likelihood_vector(
                    msa_column[alignment_look_up_table[node.name]].seq
                ),
            )
        else:
            # Non-leaf nodes are initialized with empty states.
            node_dictionary[node.name] = Node(node.name)

    edge_list = []
    # Create edges between nodes based on the tree's hierarchical relationships.
    for node in tree.traverse("levelorder"):
        for child_node in node.children:
            edge_list.append(
                (
                    node_dictionary[node.name],
                    node_dictionary[child_node.name],
                    child_node.dist,
                )
            )

    # Return a DirectedAcyclicGraph representation of the tree using the constructed edges.
    return Graph(edge_list)


def get_alignment_look_up_table(alignment):
    """
    Create a lookup table for quick retrieval of alignment record indices.

    This function generates a lookup table that maps sequence identifiers (record IDs)
    to their corresponding indices in the alignment. The lookup table facilitates quick
    access to alignment records during subsequent computations.

    Args:
        alignment (list): A list of sequence alignment records (e.g., Bio.SeqRecord objects).

    Returns:
        dict: A dictionary mapping record IDs to their corresponding indices.

    Note:
        - The alignment records should have unique identifiers.
        - The returned lookup table aids efficient indexing of records during calculations.
    """
    alignment_look_up_table = {}
    i = 0
    for record in alignment:
        alignment_look_up_table[record.id] = i
        i = i + 1
    return alignment_look_up_table


def filter_graph_edges_by_focus(graph, focused_edge):
    """Filter the graph edges based on the focused edge.

    Args:
        graph: The directed acyclic graph.
        focused_edge (tuple): A tuple containing the names of the nodes representing the focused edge.

    Raises:
        ValueError: If the focused_edge does not exist in the graph.
    """
    # Check if the focused_edge exists in the graph's edges
    focused_edge_found = any(
        (node1.name in focused_edge and node2.name in focused_edge)
        for node1, node2, _ in graph.get_edges()
    )

    if not focused_edge_found:
        raise ValueError(f"Focused edge {focused_edge} not found in the graph!")

    # Filter the graph's edges to only include the focused_edge
    filtered_edges = [
        edge
        for edge in graph.get_edges()
        if edge[0].name in focused_edge and edge[1].name in focused_edge
    ]

    graph.set_edges(filtered_edges)


def get_partial_likelihood_dict(edge, p1, p2, i, branch_length):
    """Construct the partial likelihood dictionary for a specific edge and site."""
    left, right = edge
    return {
        "left": {
            "Node": left.name,
            "Site": i,
            "branch_length": branch_length,
            "p_A": p1[0],
            "p_C": p1[1],
            "p_G": p1[2],
            "p_T": p1[3],
        },
        "right": {
            "Node": right.name,
            "Site": i,
            "branch_length": branch_length,
            "p_A": p2[0],
            "p_C": p2[1],
            "p_G": p2[2],
            "p_T": p2[3],
        },
    }


def update_partial_likelihood_storage(storage, edge_name, likelihood_data):
    """Update the storage with new partial likelihood data."""
    if edge_name not in storage:
        storage[edge_name] = {
            "left": {
                "likelihoods": [],
            },
            "right": {
                "likelihoods": [],
            },
        }
    storage[edge_name]["left"]["likelihoods"].append(likelihood_data["left"])
    storage[edge_name]["right"]["likelihoods"].append(likelihood_data["right"])


def count_and_nodes_branches_nodes(tree, node, coming_from):
    # If the current node is a leaf
    if node.is_leaf():
        return 1, 0

    # Initialize leaf and branch counts
    leaf_count, branch_count = 0, 0

    # Iterate over children
    for child in node.connected.keys():
        if child != coming_from:
            # Recursively count leaves and branches for each child
            child_leaves, child_branches = count_and_nodes_branches_nodes(
                tree, child, node
            )
            leaf_count += child_leaves
            branch_count += child_branches + 1  # Include the branch to this child
    # Print the count for the current node
    return leaf_count, branch_count


def count_leaves_and_branches_for_subtrees(tree: Tree, alignment, focused_edges=None):
    # Create a lookup table for alignment
    alignment_look_up_table = get_alignment_look_up_table(alignment)

    # Convert the given tree to a directed acyclic graph
    count_graph = convert_ete3_tree_to_directed_acyclic_graph(
        tree, alignment[:, 1:2], alignment_look_up_table
    )

    # Filter the graph edges if focused edges are provided
    if focused_edges:
        filter_graph_edges_by_focus(count_graph, focused_edges)

    # Initialize a dictionary to store counts
    edge_subtree_count_dict = {}

    # Iterate over the edges of the graph
    for edge in count_graph.get_edges():
        right, left, branch_length = edge

        # Count nodes and branches on the left side
        count_graph_nodes_left, count_graph_branches_left = count_and_nodes_branches_nodes(tree, left, right)
        print(f"\nLeft: {left.name}, Leaves: {count_graph_nodes_left}, Branch: {count_graph_branches_left}")

        # Count nodes and branches on the right side
        count_graph_nodes_right, count_graph_branches_right = count_and_nodes_branches_nodes(tree, right, left)
        print(f"Right: {right.name}, Leaves: {count_graph_nodes_right}, Branch: {count_graph_branches_right}\n")

        # Formulate the edge name and store the counts in the dictionary
        edge_name = f"({left.name}, {right.name})"
        edge_subtree_count_dict[edge_name] = {
            "left": {
                "leave_count": count_graph_nodes_left,
                "branch_count": count_graph_branches_left,
            },
            "right": {
                "leave_count": count_graph_nodes_right,
                "branch_count": count_graph_branches_right,
            },
        }

    return edge_subtree_count_dict


def calculate_partial_likelihoods_for_sites(
<<<<<<< HEAD
    tree: ete3.Tree, alignment: np.ndarray, rate_matrix: RateMatrix, focused_edge=None
=======
    tree: Tree, alignment, rate_matrix, focused_edge=None
>>>>>>> 3cb79262
):
    """Calculates the partial likelihoods of each site in a multiple sequence alignment across a given phylogeny.

    Args:
        tree: The phylogenetic tree represented as an ete3 Tree object.
        alignment: The multiple sequence alignment represented as a NumPy array.
        rate_matrix: The rate matrix governing nucleotide substitution probabilities.
        focused_edge: (Optional) A tuple indicating the specific edge to focus on for partial likelihood calculations.

    Returns:
        dict: A dictionary containing partial likelihood data for each edge and site.
    """

    # Create a lookup table for efficient sequence indexing
    alignment_look_up_table = get_alignment_look_up_table(alignment)

    # Initialize a storage dictionary for partial likelihood data
    partial_likelihood_per_site_storage = {}

    # Iterate over each site in the alignment
    for i in range(0, len(alignment[0].seq), 1):
        # Convert the alignment column for the current site into a NumPy array
        msa_column = alignment[:, (i + 1) - 1 : (i + 1)]

        # Convert the ETE3 tree to a directed acyclic graph (DAG) for the current site
        graph = convert_ete3_tree_to_directed_acyclic_graph(
            tree, msa_column, alignment_look_up_table
        )

        # If a specific edge is focused on, filter the graph to only include that edge
        if focused_edge:
            filter_graph_edges_by_focus(graph, focused_edge)

        # Calculate the partial likelihoods for each edge in the graph
        for edge in graph.get_edges():
            # Extract edge information
            right, left, branch_length = edge
<<<<<<< HEAD

            # Calculate partial likelihoods for both directions of the edge
            p1, p1_factor = partial_likelihood(graph, left, right, rate_matrix)
            p2, p2_factor = partial_likelihood(graph, right, left, rate_matrix)

            # Create a dictionary containing partial likelihood data for the edge and site
=======
            p1, p1_factor = partial_likelihood(graph, left, right, rate_matrix)
            p2, p2_factor = partial_likelihood(graph, right, left, rate_matrix)
>>>>>>> 3cb79262
            likelihood_data = get_partial_likelihood_dict(
                (left, right), p1, p2, i, branch_length
            )

            # Store partial likelihood data in the dictionary
            edge_name = f"({left.name}, {right.name})"
            update_partial_likelihood_storage(
                partial_likelihood_per_site_storage, edge_name, likelihood_data
            )
        

    return partial_likelihood_per_site_storage


<<<<<<< HEAD
=======
def store_test_results(edge, rate, left_partial_likelihood, results):
    """
    Store the test results in a structured dictionary format.

    Args:
        edge (str): The edge identifier.
        rate (float): The rate of the category.
        left_partial_likelihood (dict): Contains partial likelihoods.
        results (dict): Results from the test statistic calculation.

    Returns:
        dict: Structured result entry.
    """
    return {
        "edge": edge,
        "delta": results.get("delta"),
        "p_value": results.get("p_value"),
        "decision_corrected_test_tips": results.get("decision_corrected_test_tips"),
        "decision_corrected_test_branches": results.get(
            "decision_corrected_test_branches"
        ),
        "decision_test_tip2tip": results.get("decision_test_tip2tip"),
        "category_rate": rate,
        "branch_length": left_partial_likelihood.get("branch_length", [None])[0],
    }


def multiple_rate_analysis(
    initial_tree,
    category_rates_factors,
    rate_matrix,
    state_frequencies,
    array_left_eigenvectors,
    array_right_eigenvectors,
    multiplicity,
    per_rate_category_alignment,
    alpha=0.05,
    focused_edge=None,
):
    result_rate_dictionary = {}

    for rate, alignment in per_rate_category_alignment.items():
        relative_rate = category_rates_factors[rate]["Relative_rate"]

        result_list = []

        rescaled_copied_tree = initial_tree.copy("deepcopy")

        rescale_branch_lengths(rescaled_copied_tree, relative_rate)

        partial_likelihood_per_site_storage = calculate_partial_likelihoods_for_sites(
            rescaled_copied_tree, alignment, rate_matrix, focused_edge
        )
        
        edge_subtree_count_dict = count_leaves_and_branches_for_subtrees(initial_tree, alignment, focused_edge)

        for edge, likelihoods in partial_likelihood_per_site_storage.items():
            
            left_partial_likelihood = pd.DataFrame(likelihoods["left"]["likelihoods"])
            right_partial_likelihood = pd.DataFrame(likelihoods["right"]["likelihoods"])

            number_leaves_left_subtree = edge_subtree_count_dict[edge]["left"]["leave_count"]
            number_leaves_right_subtree = edge_subtree_count_dict[edge]["right"]["leave_count"]

            number_branches_left_subtree = edge_subtree_count_dict[edge]["left"]["branch_count"]
            number_branches_right_subtree = edge_subtree_count_dict[edge]["right"]["branch_count"]


            # Determine the type of branch (internal or external).
            branch_type = determine_branch_type(edge)

            # Calculate the test statistics using the posterior distribution.
            results = process_test_statistics_posterior(
                multiplicity,
                array_right_eigenvectors,
                state_frequencies,
                left_partial_likelihood,
                right_partial_likelihood,
                number_leaves_left_subtree,
                number_leaves_right_subtree,
                branch_type,
                alpha,
            )

            result_list.append(
                store_test_results(edge, rate, left_partial_likelihood, results)
            )

        result_rate_dictionary[rate] = {
            "result_list": result_list,
            "rescaled_tree": rescaled_copied_tree,
        }

    return result_rate_dictionary


def single_rate_analysis(
    initial_tree,
    alignment,
    rate_matrix,
    state_frequencies,
    array_left_eigenvectors,
    array_right_eigenvectors,
    multiplicity,
    alpha=0.05,
    focused_edge=None,
):
    """
    Performs a single rate analysis on a phylogenetic tree.

    Parameters:
    - initial_tree: The initial phylogenetic tree.
    - alignment: The alignment data.
    - rate_matrix: The matrix of rates.
    - state_frequencies: Frequencies of different states.
    - array_left_eigenvectors: Left eigenvectors array.
    - array_right_eigenvectors: Right eigenvectors array.
    - multiplicity: The multiplicity value.
    - alpha: The significance level for tests. Default is 0.05.
    - focused_edge: Specific edge to focus on (if any).

    Returns:
    A dictionary containing the results of the test for each edge.
    """

    # Calculate the partial likelihoods for all sites.
    partial_likelihood_per_site_storage = calculate_partial_likelihoods_for_sites(
        initial_tree, alignment, rate_matrix, focused_edge
    )
    
    edge_subtree_count_dict = count_leaves_and_branches_for_subtrees(initial_tree, alignment, focused_edge)
    
    
    # Dictionary to store the results.
    result_test_dictionary = {}
    # List to accumulate the results for each edge.
    result_list = []

    # Iterate over each edge and the associated likelihoods.
    for edge, likelihoods in partial_likelihood_per_site_storage.items():

        # Convert the left and right likelihoods to dataframes for easier processing.
        left_partial_likelihood = pd.DataFrame(likelihoods["left"]["likelihoods"])
        right_partial_likelihood = pd.DataFrame(likelihoods["right"]["likelihoods"])

        number_leaves_left_subtree = edge_subtree_count_dict[edge]["left"]["leave_count"]
        number_leaves_right_subtree = edge_subtree_count_dict[edge]["right"]["leave_count"]

        number_branches_left_subtree = edge_subtree_count_dict[edge]["left"]["branch_count"]
        number_branches_right_subtree = edge_subtree_count_dict[edge]["right"]["branch_count"]

        
        # Determine the type of branch (internal or external).
        branch_type = determine_branch_type(edge)

        # Calculate the test statistics using the posterior distribution.
        results = process_test_statistics_posterior(
            multiplicity,
            array_right_eigenvectors,
            state_frequencies,
            left_partial_likelihood,
            right_partial_likelihood,
            number_leaves_left_subtree,
            number_leaves_right_subtree,
            branch_type,
            alpha,
        )
        # Store the results of the test for the given edge.
        result_list.append(
            store_test_results(edge, "single_rate", left_partial_likelihood, results)
        )

    # Add the accumulated results to the main dictionary.
    result_test_dictionary["single_rate"] = result_list
    return result_test_dictionary


>>>>>>> 3cb79262
def determine_branch_type(edge):
    """
    Determine the type of the branch based on the edge.

    Args:
        edge (tuple): Edge details.

    Returns:
        str: 'internal' if the edge is internal, 'external' otherwise.
    """
<<<<<<< HEAD
    return "internal" if "Node" in edge[1] and "Node" in edge[0] else "external"
=======
    return "internal" if "Node" in edge[1] and "Node" in edge[0] else "external"


def process_test_statistics_posterior(
    multiplicity,
    array_right_eigenvectors,
    state_frequencies,
    left_partial_likelihood,
    right_partial_likelihood,
    number_leaves_left_subtree,
    number_leaves_right_subtree,
    branch_type,
    alpha,
):
    """
    Calculate test statistics for posterior distribution and store results in a dictionary.

    Args:
        ... [all the function arguments with their descriptions]

    Returns:
        dict: Dictionary containing calculated results.
    """
    results = calculate_test_statistic_posterior_distribution(
        multiplicity,
        array_right_eigenvectors,
        state_frequencies,
        left_partial_likelihood,
        right_partial_likelihood,
        4,
        number_leaves_left_subtree,
        number_leaves_right_subtree,
        branch_type,
        alpha,
    )

    result_keys = [
        "delta",
        "p_value",
        "decision_corrected_test_tips",
        "decision_corrected_test_branches",
        "result_test_tip2tip",
        "decision_test_tip2tip",
    ]

    return {key: value for key, value in zip(result_keys, results)}
>>>>>>> 3cb79262
<|MERGE_RESOLUTION|>--- conflicted
+++ resolved
@@ -4,13 +4,7 @@
 from scipy.sparse.linalg import expm
 from graph import Graph, Node
 from nucleotide_code_vector import NUCLEOTIDE_CODE_VECTOR
-<<<<<<< HEAD
-from rate_matrix import RateMatrix
-import ete3
-
-=======
 from ete3 import Tree
->>>>>>> 3cb79262
 
 @cache
 def partial_likelihood(tree, node, coming_from, rate_matrix, factor=0):
@@ -57,7 +51,6 @@
 
 
 @cache
-def calculate_exponential_matrix(
     rate_matrix: RateMatrix, branch_length: float
 ) -> np.ndarray:
     """
@@ -310,11 +303,7 @@
 
 
 def calculate_partial_likelihoods_for_sites(
-<<<<<<< HEAD
-    tree: ete3.Tree, alignment: np.ndarray, rate_matrix: RateMatrix, focused_edge=None
-=======
     tree: Tree, alignment, rate_matrix, focused_edge=None
->>>>>>> 3cb79262
 ):
     """Calculates the partial likelihoods of each site in a multiple sequence alignment across a given phylogeny.
 
@@ -352,17 +341,8 @@
         for edge in graph.get_edges():
             # Extract edge information
             right, left, branch_length = edge
-<<<<<<< HEAD
-
-            # Calculate partial likelihoods for both directions of the edge
             p1, p1_factor = partial_likelihood(graph, left, right, rate_matrix)
             p2, p2_factor = partial_likelihood(graph, right, left, rate_matrix)
-
-            # Create a dictionary containing partial likelihood data for the edge and site
-=======
-            p1, p1_factor = partial_likelihood(graph, left, right, rate_matrix)
-            p2, p2_factor = partial_likelihood(graph, right, left, rate_matrix)
->>>>>>> 3cb79262
             likelihood_data = get_partial_likelihood_dict(
                 (left, right), p1, p2, i, branch_length
             )
@@ -377,8 +357,6 @@
     return partial_likelihood_per_site_storage
 
 
-<<<<<<< HEAD
-=======
 def store_test_results(edge, rate, left_partial_likelihood, results):
     """
     Store the test results in a structured dictionary format.
@@ -556,7 +534,6 @@
     return result_test_dictionary
 
 
->>>>>>> 3cb79262
 def determine_branch_type(edge):
     """
     Determine the type of the branch based on the edge.
@@ -567,9 +544,6 @@
     Returns:
         str: 'internal' if the edge is internal, 'external' otherwise.
     """
-<<<<<<< HEAD
-    return "internal" if "Node" in edge[1] and "Node" in edge[0] else "external"
-=======
     return "internal" if "Node" in edge[1] and "Node" in edge[0] else "external"
 
 
@@ -615,5 +589,4 @@
         "decision_test_tip2tip",
     ]
 
-    return {key: value for key, value in zip(result_keys, results)}
->>>>>>> 3cb79262
+    return {key: value for key, value in zip(result_keys, results)}