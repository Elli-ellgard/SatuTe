import os
import subprocess

iqtree = "iqtree2"


def execute_command(command):
    subprocess.run(command, shell=True)


def process_directory(directory):
<<<<<<< HEAD
    # execute_command("source ./env/bin/activate")
=======
    #execute_command("source ./env/bin/activate")
>>>>>>> c1408b6a
    execute_command(
        f"python3 satute_cli.py -iqtree {iqtree} -msa {directory} -alpha 0.05"
    )


# Test cases from Clemens
test_cases = [
    # ("./Clemens/example_1", "ENSG00000087460_GNAS.fasta"),
    # (
    #     "./Clemens/example_2",
    #     "sim-JC+G-alpha1.2-taxa64-len1000bp-bla0.01-blb0.2-blc0.1-rep01.phy",
    # ),
    (
        "./Clemens/example_3",
        "sim-JC+G-AC1-AG1-AT1-CG1-CT1-GT1-alpha1.2-taxa64-len1000bp-bla0.01-blb0.8-blc0.2-rep01.fasta",
    ),
    # ("./Clemens/example_4", "example.txt"),
    # ("./Clemens/example_sym_1", "ENSG00000119574_ZBTB45.fasta"),
    # ("./Clemens/example_sym_2", "ENSG00000138316_ADAMTS14.fasta"),
    # ("./Clemens/toy_example_GTR+G4", "toy_example_ntaxa_7_run_1-alignment.phy"),
    # ("./Clemens/toy_example_JC", "toy_example_ntaxa_7_run_5-alignment.phy"),
]

for dir_path, msa in test_cases:
    print(f"Processing {dir_path}/{msa}")
    process_directory(f"{dir_path}/{msa}")<|MERGE_RESOLUTION|>--- conflicted
+++ resolved
@@ -9,11 +9,7 @@
 
 
 def process_directory(directory):
-<<<<<<< HEAD
     # execute_command("source ./env/bin/activate")
-=======
-    #execute_command("source ./env/bin/activate")
->>>>>>> c1408b6a
     execute_command(
         f"python3 satute_cli.py -iqtree {iqtree} -msa {directory} -alpha 0.05"
     )
