rm -r test/octo-kraken-msa-test/clades  
rm -r test/octo-kraken-msa-test/subsequences        
python remove_files_except.py -m  
# python satute_cli.py -dir /Users/berksakalli/Projects/Satute/test/octo-kraken-msa-test -iqtree iqtree -model GTR+F
<<<<<<< HEAD
# python satute_cli.py -tree ./test/octo-kraken-msa-test/example.phy.treefile -msa ./test/octo-kraken-msa-test/example.phy -iqtree iqtree
# rm -r test/octo-kraken-msa-test/clades        
=======
python satute_cli.py -tree ./test/octo-kraken-msa-test/example.phy.treefile -msa ./test/octo-kraken-msa-test/example.phy -iqtree iqtree -model GTR+F 
# rm -r test/octo-kraken-msa-test/clades 
>>>>>>> 3d3fffdd
<|MERGE_RESOLUTION|>--- conflicted
+++ resolved
@@ -2,10 +2,5 @@
 rm -r test/octo-kraken-msa-test/subsequences        
 python remove_files_except.py -m  
 # python satute_cli.py -dir /Users/berksakalli/Projects/Satute/test/octo-kraken-msa-test -iqtree iqtree -model GTR+F
-<<<<<<< HEAD
-# python satute_cli.py -tree ./test/octo-kraken-msa-test/example.phy.treefile -msa ./test/octo-kraken-msa-test/example.phy -iqtree iqtree
-# rm -r test/octo-kraken-msa-test/clades        
-=======
 python satute_cli.py -tree ./test/octo-kraken-msa-test/example.phy.treefile -msa ./test/octo-kraken-msa-test/example.phy -iqtree iqtree -model GTR+F 
-# rm -r test/octo-kraken-msa-test/clades 
->>>>>>> 3d3fffdd
+# rm -r test/octo-kraken-msa-test/clades 