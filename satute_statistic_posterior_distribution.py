--- conflicted
+++ resolved
@@ -211,11 +211,8 @@
     partial_likelihood_left_subtree,
     partial_likelihood_right_subtree,
     dimension,
-<<<<<<< HEAD
-=======
     number_tips_left_subtree,
     number_tips_right_subtree,
->>>>>>> 3af4bf92
     branch_type="external",
     alpha=0.05,
 ):
@@ -223,69 +220,16 @@
     z_alpha = st.norm.ppf(1 - alpha)
     number_sites = len(partial_likelihood_left_subtree["Site"].unique())
 
-<<<<<<< HEAD
-    """Calculation of the posterior distributions """
-    posterior_probabilities_left_subtree = []
-    posterior_probabilities_right_subtree = []
-
-    freq = np.array(list(state_frequencies.values()))
-    diag = np.diag(list(state_frequencies.values()))
-
-    site_likelihood_left_subtree = []
-    site_likelihood_right_subtree = []
-
-    for k in range(number_sites):
-        sr = np.dot(
-            np.asarray(partial_likelihood_right_subtree.iloc[k, 3 : (3 + dimension)]),
-            freq,
-        )
-        sl = np.sum(
-            np.asarray(partial_likelihood_left_subtree.iloc[k, 3 : (3 + dimension)])
-            @ diag
-        )
-        site_likelihood_right_subtree.append(sr)
-        site_likelihood_left_subtree.append(sl)
-        posterior_probabilities_left_subtree.append(
-            np.array(
-                diag
-                @ np.asarray(
-                    partial_likelihood_left_subtree.iloc[k, 3 : (3 + dimension)]
-                )
-            )
-            / sl
-        )
-
-        posterior_probabilities_right_subtree.append(
-            np.array(
-                diag
-                @ np.asarray(
-                    partial_likelihood_right_subtree.iloc[k, 3 : (3 + dimension)]
-                )
-            )
-            / sr
-        )
-=======
     """ Calculation of the posterior distributions """
     posterior_probabilities_left_subtree = calculate_posterior_probabilities_subtree(dimension, state_frequencies, partial_likelihood_left_subtree, number_sites)
     posterior_probabilities_right_subtree = calculate_posterior_probabilities_subtree(dimension, state_frequencies, partial_likelihood_right_subtree, number_sites)
->>>>>>> 3af4bf92
 
     """ Calculation of the factors for the coefficient C_1 (correspond to the dominant non-zero eigenvalue)"""
     # list of vectors of the scalar products between right eigenvector and posterior probability per site
     factors_left_subtree = scalar_product_eigenvector_posterior_probability(multiplicity, array_eigenvectors, posterior_probabilities_left_subtree, number_sites)
     factors_right_subtree = scalar_product_eigenvector_posterior_probability(multiplicity, array_eigenvectors, posterior_probabilities_right_subtree, number_sites)
 
-<<<<<<< HEAD
-        for k in range(number_sites):
-            a.append(v @ np.asarray(posterior_probabilities_left_subtree[k]))
-            b.append(v @ np.asarray(posterior_probabilities_right_subtree[k]))
-        factors_right_subtree.append(b)
-        factors_left_subtree.append(a)
-
-    """ calculation of the dominant sample coherence """
-=======
     """ Calculation of the sample mean of coefficient C_1 """
->>>>>>> 3af4bf92
     delta = calculate_sample_coherence(
         multiplicity, factors_left_subtree, factors_right_subtree, number_sites
     )
@@ -299,34 +243,6 @@
         branch_type,
     )
     variance = variance / number_sites
-<<<<<<< HEAD
-    if variance < 0:
-        print(
-            "VARIANCE ESTIMATION IS NEGATIVE - CONSIDER INCREASING THE NUMBER OF STANDARD DEVIATIONS (number_standard_deviations) (CONFIDENCE INTERVAL)"
-        )
-        c_s = 999999999
-        p_value = -1
-    else:
-        # computing the saturation coherence / critical value
-        c_s = z_alpha * np.sqrt(variance)
-        # computing the p-value
-        p_value = st.norm.sf(delta / np.sqrt(variance))
-
-    if c_s > delta:
-        result_test = "Saturated"
-    else:
-        result_test = "Informative"
-
-    # computing the saturation coherence between two sequences
-    c_s_two_sequence = np.sqrt(multiplicity) * z_alpha / np.sqrt(number_sites)
-
-    if c_s_two_sequence > delta:
-        result_test_tip2tip = "SatuT2T"
-    else:
-        result_test_tip2tip = "InfoT2T"
-
-    return delta, c_s, c_s_two_sequence, p_value, result_test, result_test_tip2tip
-=======
 
     """Calculation of the test-statistic and decision of the statistical tests """
     if variance > 0:
@@ -357,5 +273,4 @@
     decision_test_tip2tip = decision_tip2tip(delta, number_sites, multiplicity, alpha)
         
 
-    return test_statistic, p_value, decision_test, decision_corrected_test_tips, decision_corrected_test_branches, decision_test_tip2tip
->>>>>>> 3af4bf92
+    return test_statistic, p_value, decision_test, decision_corrected_test_tips, decision_corrected_test_branches, decision_test_tip2tip